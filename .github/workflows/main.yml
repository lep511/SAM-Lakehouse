name: Build and Test

on:
  push:
    branches: [main]
  pull_request:
    branches: [main]

jobs:
  test:
    runs-on: ubuntu-latest

    steps:
    - name: Checkout code
      uses: actions/checkout@v2
    - name: Set up Python Environment
      uses: actions/setup-python@v2
      with:
        python-version: '3.11'
    - name: Install Dependencies
      run: |
        python -m pip install --upgrade pip
        pip install -r requirements.txt

<<<<<<< HEAD
    - name: Run Tests
      run: |
        python manage.py test
=======
# sam deploy --
      - run: sam deploy --no-confirm-changeset 
                        --no-fail-on-empty-changeset 
                        --stack-name ${{ vars.STACK_NAME }} 
                        --s3-bucket ${{ vars.BUCKET_NAME }}
                        --parameter-overrides S3BucketRaw=${{ vars.RAW_BUCKET }} S3BucketStage=${{ vars.STAGE_BUCKET }}
                        --resolve-image-repos
                        --capabilities CAPABILITY_IAM CAPABILITY_NAMED_IAM 
                        --region us-east-1
>>>>>>> 40b8c542
<|MERGE_RESOLUTION|>--- conflicted
+++ resolved
@@ -11,23 +11,20 @@
     runs-on: ubuntu-latest
 
     steps:
-    - name: Checkout code
-      uses: actions/checkout@v2
-    - name: Set up Python Environment
-      uses: actions/setup-python@v2
-      with:
-        python-version: '3.11'
-    - name: Install Dependencies
-      run: |
-        python -m pip install --upgrade pip
-        pip install -r requirements.txt
+      - uses: actions/checkout@v2
+      - uses: actions/setup-python@v2
+      - uses: aws-actions/setup-sam@v1
+      - uses: aws-actions/configure-aws-credentials@v1
+        with:
+          aws-access-key-id: ${{ secrets.AWS_ACCESS_KEY_ID }}
+          aws-secret-access-key: ${{ secrets.AWS_SECRET_ACCESS_KEY }}
+          aws-region: us-east-1
+      # sam build 
+      - run: sam build --beta-features #--use-container
 
-<<<<<<< HEAD
-    - name: Run Tests
-      run: |
-        python manage.py test
-=======
-# sam deploy --
+# Run Unit tests- Specify unit tests here 
+
+# sam deploy
       - run: sam deploy --no-confirm-changeset 
                         --no-fail-on-empty-changeset 
                         --stack-name ${{ vars.STACK_NAME }} 
@@ -35,5 +32,4 @@
                         --parameter-overrides S3BucketRaw=${{ vars.RAW_BUCKET }} S3BucketStage=${{ vars.STAGE_BUCKET }}
                         --resolve-image-repos
                         --capabilities CAPABILITY_IAM CAPABILITY_NAMED_IAM 
-                        --region us-east-1
->>>>>>> 40b8c542
+                        --region us-east-1